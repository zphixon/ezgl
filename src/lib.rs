--- conflicted
+++ resolved
@@ -13,14 +13,7 @@
 use gl::{Context, HasContext};
 use glutin::{
     config::{ConfigSurfaceTypes, ConfigTemplate, ConfigTemplateBuilder, GlConfig},
-<<<<<<< HEAD
-    context::{
-        ContextApi, ContextAttributesBuilder, NotCurrentGlContextSurfaceAccessor,
-        PossiblyCurrentContext,
-    },
-=======
     context::{ContextApi, ContextAttributesBuilder, NotCurrentGlContext, PossiblyCurrentContext},
->>>>>>> b2f9c5e4
     display::{Display, GlDisplay},
     error::Result,
     surface::{GlSurface, Surface, SurfaceAttributes, SurfaceAttributesBuilder, WindowSurface},
